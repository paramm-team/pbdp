<<<<<<< HEAD
import pbdp
import pandas as pd
from pbdp import segment
parser = pbdp.Parser()
#data = parser.data_importer(
#   path_or_file='C:/Users/alex_/Downloads/data/Digatron.csv',
#   file_type='csv'
#)
data = pd.read_csv('C:/Users/alex_/Downloads/data/processed/Digatron_cleaned_data.csv')
print(segment.segment_data(data=data, requests=["cccv, rest"]))
#print(data["Step Number"])
=======
from pathlib import Path
import pbdp
from pbdp import segment


def test_simple():
    data_file = Path(pbdp.__path__[0], "input", "data", "Digatron.csv")

    parser = pbdp.Parser()
    data = parser.data_importer(
        path_or_file=data_file,
        file_type='csv'
    )
    print(segment.segment_data(data=data, requests=["cccv, rest"]))
    #print(data["Step Number"])
>>>>>>> e3934abc
<|MERGE_RESOLUTION|>--- conflicted
+++ resolved
@@ -1,16 +1,3 @@
-<<<<<<< HEAD
-import pbdp
-import pandas as pd
-from pbdp import segment
-parser = pbdp.Parser()
-#data = parser.data_importer(
-#   path_or_file='C:/Users/alex_/Downloads/data/Digatron.csv',
-#   file_type='csv'
-#)
-data = pd.read_csv('C:/Users/alex_/Downloads/data/processed/Digatron_cleaned_data.csv')
-print(segment.segment_data(data=data, requests=["cccv, rest"]))
-#print(data["Step Number"])
-=======
 from pathlib import Path
 import pbdp
 from pbdp import segment
@@ -25,5 +12,4 @@
         file_type='csv'
     )
     print(segment.segment_data(data=data, requests=["cccv, rest"]))
-    #print(data["Step Number"])
->>>>>>> e3934abc
+    #print(data["Step Number"])