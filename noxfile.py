import nox


@nox.session
def lint(session):
    """Run the flake8 linter."""
    session.install('flake8')
    session.run('flake8', './pbdp/', './tests/')


@nox.session
def sphinx(session):
    """Build the documentation."""
    session.install('-e', './[docs]')
    session.run('sphinx-build', '-b', 'html', 'docs', 'docs/_build/html', '-W')


@nox.session(python=['3.8', '3.9', '3.10', '3.11'])
def integration(session):
    """Run the intergration test suite."""
    session.install('-e', './[dev]')

    # Get the files to test
    if session.posargs:
        test_files = session.posargs
    else:
        test_files = ["./tests/integration/"]

    session.run("pytest", *test_files)


@nox.session(python=['3.8', '3.9', '3.10', '3.11'])
def unit(session):
    """Run the unit test suite."""
    session.install('-e', './[dev]')

    # Get the files to test
    if session.posargs:
        test_files = session.posargs
    else:
        test_files = ["./tests/unit/"]

    session.run("pytest", *test_files)


@nox.session()
def coverage(session):
    """Run the unit test suite with coverage."""
    session.install('-e', './[dev]')

<<<<<<< HEAD
    session.run("coverage", "run", "--source=./pbdp", "--rcfile=.coveragerc", "-m", "unittest", "discover", "./tests/")
=======
    session.run("coverage", "run", "--source=./pbdp", "--rcfile=.coveragerc", "-m", 
                "pytest", "./tests/")
>>>>>>> e3934abc
    session.run("coverage", "report", "-m")
    session.run("coverage", "xml")


# Directly from https://nox.thea.codes/en/stable/cookbook.html

# @nox.session()
# def release(session) -> None:
#     """
#     Kicks off an automated release process by creating and pushing a new tag.

#     Invokes bump2version with the posarg setting the version.

#     Usage:
#     $ nox -s release
#     """

#     session.install("bump2version", "./[deploy]")

#     version = pbdp.__version__
#     session.log(f"Bumping the {version!r} version")
#     session.run("bump2version", version)

#     session.log("Pushing the new tag")
#     session.run("git", "push", external=True)
#     session.run("git", "push", "--tags", external=True)<|MERGE_RESOLUTION|>--- conflicted
+++ resolved
@@ -48,12 +48,8 @@
     """Run the unit test suite with coverage."""
     session.install('-e', './[dev]')
 
-<<<<<<< HEAD
-    session.run("coverage", "run", "--source=./pbdp", "--rcfile=.coveragerc", "-m", "unittest", "discover", "./tests/")
-=======
     session.run("coverage", "run", "--source=./pbdp", "--rcfile=.coveragerc", "-m", 
                 "pytest", "./tests/")
->>>>>>> e3934abc
     session.run("coverage", "report", "-m")
     session.run("coverage", "xml")
 
