#
# Tests for the Parser class
#
import pbdp
<<<<<<< HEAD
import os
from pathlib import Path
import unittest
=======
from pbdp import segment
import os
from pathlib import Path
import pytest

>>>>>>> e3934abc

@pytest.fixture
def data():
    parser = pbdp.Parser()
    path = Path(pbdp.__path__[0], "input", "data").absolute()
    data = parser.data_importer(path_or_file=path / "Digatron.csv",
                                file_type="csv", save_option="save all",
                                state_option="yes")
    return data


class TestOptimisationResult():
    def test_init_default(self):
        """Test the init method with default settings"""

        # Check default settings
        parser = pbdp.Parser()

        # Check keywords
        cycler_keywords = {
            "maccor": ["Cyc#", "Rec#", "TestTime"],
            "vmp3": ["mode", "(Q-Qo)/mA.h", "freq/Hz", "time/s", "Ecell/V"],
            "bitrode": ["Exclude", "Total Time", "Loop Counter#1", "Amp-Hours"],
            "digatron": ["Step,", "AhAccu", "Prog Time"],
            "ivium": ["freq. /Hz", "Z1 /ohm"],
            "gamry": ["Pt\tT", "IERange"],
            "solatron": ["Time (s)", "Z' (Ohm)"],
            "novonix": ["Potential (V)", "Cycle Number"],
        }
        assert parser.cycler_keywords == cycler_keywords, \
            'Cycler keywords should be as expected'

        # Check standard time
        standard_time = ["Total Time, (h:m:s)", "Run Time (h)"]
        assert parser.standard_time == standard_time, \
            'Standard time should be as expected'

        # Check standard units
        standard_units = {"<I>/mA": 1e3, "(Q-Qo)/mA.h": 1e3}
        parser.standard_units == standard_units, 'Standard units should be as expected'

        # Check standard headers
        standard_headers = {
            "Current [A]": [
                "Current A",
                "Current",
                "Im",
                "Amps",
                " Current (A)",
                "Current (A)",
                "<I>/mA",
                "I/mA",
                "Current, A",
            ],
            "Voltage [V]": [
                "Voltage V",
                "Voltage",
                "Vf",
                "Volts",
                "Voltage [V]",
                "Potential (V)",
                "Ewe-Ece/V",
                "Ecell/V",
                "Voltage (V)",
                "Voltage (V)",
                "Voltage, V",
            ],
            "Voltage We [V]": ["Ewe/V"],
            "Voltage Ce [V]": ["Ece/V"],
            "AmpHrs [Ah]": [
                "Amp-Hours AH",
                "Amp-Hours",
                "AhAccu",
                "Amp-hr",
                "Cap. [Ah]",
                "Capacity (Ah)",
                "Charge (C)",
                "(Q-Qo)/mA.h",
                "Charge (C)",
                "Amp-Hours, AH",
            ],
            "WattHrs [Wh]": [
                "Watt-Hours WH",
                "Watt-Hours",
                "WhAccu",
                "Watt-hr",
                "Ener. [Wh]",
                "Energy (Wh)",
                "Watt-Hours, WH",
            ],
            "Temperature [degC]": [
                "Temperature A1",
                "LogTemp001",
                "Temp",
                "Temp 1",
                "Temperature (°C)",
                "LogTemp0130102",
                "Aux #1",
            ],
            "Step Number": ["Step", "Step Number"],
            "freq [Hz]": [
                "freq. /Hz",
                "Frequency (Hz)",
                "freq/Hz",
                "Frequency (Hz)",
            ],
            "ReZ [Ohm]": ["Z1 /ohm", "Z' (Ohm)", "Re(Z)/Ohm", "Z' (Ohm)"],
            "ImZ [Ohm]": ["Z2 /ohm", "Z'' (Ohm)", "Im(Z)/Ohm", "Z'' (Ohm)"],
            "magZ [Ohm]": ["| Z | (Ohm)", "|Z|/Ohm"],
            "phaseZ [deg]": ["Phase (Deg)", "Phase(Z)/deg"],
            "Cycle Number": ["Cyc#", "Cycle Number", "cycle number"],
            "Time [s]": [
                "TestTime",
                "TestTime(s)",
                "time/s",
                "Total Time, (h:m:s)",
                "Total Time",
                "Prog Time",
                "T",
                "Time (s)",
                "Run Time (h)",
                "Time, (s)",
                "Total Time S",
            ],
        }
        for key, value in standard_headers.items():
            assert parser.standard_headers[key] == value, \
                f'Standard headers for {key} should be as expected'

    def test_init_custom(self):
        """Test the init method with custom settings"""

        # Check custom settings
        cycler_keywords = {"test": ["a", "b", "c"]}
        standard_time = ["a", "b", "c"]
        standard_units = {"a": 1, "b": 2}
        standard_headers = {"a": ["b", "c"]}
        parser = pbdp.Parser(
            cycler_keywords=cycler_keywords,
            standard_units=standard_units,
            standard_time=standard_time,
            standard_headers=standard_headers,
        )

        assert parser.cycler_keywords == cycler_keywords, \
            'Cycler keywords should be as expected'
        assert parser.standard_time == standard_time, \
            'Standard time should be as expected'
        assert parser.standard_units == standard_units, \
            'Standard units should be as expected'
        assert parser.standard_headers == standard_headers, \
            'Standard headers should be as expected'

    def test_look_for_files(self):
        """Test the look_for_files method"""
        parser = pbdp.Parser()

        path = Path(
            pbdp.__path__[0],
            "input",
            "data",
        )

        # Check single file
        files = parser.look_for_files(path / "Maccor.csv")
<<<<<<< HEAD
        self.assertEqual(
            files,
            [path / "Maccor.csv"],
        )

        # Check empty file
        with self.assertRaisesRegex(ValueError, "Empty file"):
            parser.look_for_files(path / "empty.txt")

        # Check directory
        files = parser.look_for_files(path)
        self.assertEqual(len(files), 5)
=======
        assert files == [path / "Maccor.csv"], 'Files should be as expected'

        # Check empty file
        try:
            parser.look_for_files(path / "empty.txt")
        except ValueError as e:
            assert "Empty file" in str(e), 'Empty File should be in Error'
>>>>>>> e3934abc

        # Check empty directory
        os.makedirs(path / "empty")

<<<<<<< HEAD
        with self.assertRaisesRegex(ValueError, "No files"):
            parser.look_for_files(path / "empty")

        os.removedirs(path / "empty")
=======
        try:
            parser.look_for_files(path / "empty")
        except ValueError as e:
            assert "No files" in str(e), 'No Files should be in Error'

        os.removedirs(path / "empty")

    def test_data_importer(self, data):
        assert data is not None

    def test_segment_data(self, data):
        segment.segment_data(data, requests=["step"])
        segment.segment_data(data, requests=["step 10:20"])
        segment.segment_data(data, requests=["step 5:5"])
        segment.segment_data(data, requests=["time"])
        segment.segment_data(data, requests=["time 50/200"])
        segment.segment_data(data, requests=["time 50/50"])
        segment.segment_data(data, requests=["rest"])
        segment.segment_data(data, requests=["charging"])
        segment.segment_data(data, requests=["charging 0.5A"])
        segment.segment_data(data, requests=["dischg"])
        segment.segment_data(data, requests=["dischg 0.5A"])
        segment.segment_data(data, requests=["cc"])
        segment.segment_data(data, requests=["cc 1.67A"])
        segment.segment_data(data, requests=["cv"])
        segment.segment_data(data, requests=["cv 4.2V"])
        segment.segment_data(data, requests=["power"])
        segment.segment_data(data, requests=["power 1.05W"])
        segment.segment_data(data, requests=["cccv"])
        segment.segment_data(data, requests=["cccv 1.67A 4.2V"])
        segment.segment_data(data, requests=["cccv 4.2V"])
        segment.segment_data(data, requests=["pulse"])
        segment.segment_data(data, requests=["pulse -1.67A"])
        segment.segment_data(data, requests=["cv, rest"])
        segment.segment_data(data, requests=["rest, cc 1.67A"])
        pulse = segment.segment_data(data, requests=["pulse -10A"])
        segment.reset_time(data=pulse)
        pulse = segment.segment_data(data, requests=["pulse -10A"])
        segment.find_rest(data=data, segments=pulse)
>>>>>>> e3934abc

    def test_convert_xlsx_to_csv(self):
        """Test the convert_xlsx_to_csv method"""
        pass

    def test_find_words(self):
        """Test the find_words method"""
        parser = pbdp.Parser()

        # Test it returns expected position and encoding for known file
        path = Path(
            pbdp.__path__[0],
            "input",
            "data",
            "Maccor.csv",
        )
        pos, encoding = parser.find_words(path)

        assert pos == 593, 'Position should be 593'
        assert encoding == "ascii", 'Encoding should be ascii'

    def test_split_file(self):
        """Test the split_file method"""
        path = Path(
            pbdp.__path__[0],
            "input",
            "data",
        )

        parser = pbdp.Parser()

        # The TODOs are because they fail if you have run examples before

        # Check pre_processed folder does not exist
        # TODO: why is this here?
<<<<<<< HEAD
        # self.assertFalse((path / "pre_processed").exists())

        # Check split file works with save first
        output = parser.split_file(2, path / "test1.csv", "save first")
        self.assertEqual(output, (b"ab", b"cd"))

        # TODO: why is this here?
        # Check split file does not save to pre_processed folder
        # self.assertFalse((path / "pre_processed").exists())

        # Check split file works with save all
        output = parser.split_file(2, path / "test1.csv", "save all")
        self.assertEqual(output, (b"ab", b"cd"))

        # Check split file saves to pre_processed folder
        self.assertTrue(
            (path / "pre_processed" / "test1_data.csv").exists()
        )
        self.assertTrue(
            (path / "pre_processed" / "test1_metadata.txt").exists()
        )
=======
        # assertFalse((path / "pre_processed").exists())

        # Check split file works with save first
        output = parser.split_file(2, path / "test1.csv", "save first")
        assert output == (b"ab", b"cd"), 'Output should be (b"ab", b"cd")'

        # TODO: why is this here?
        # Check split file does not save to pre_processed folder
        # assertFalse((path / "pre_processed").exists())

        # Check split file works with save all
        output = parser.split_file(2, path / "test1.csv", "save all")
        assert output == (b"ab", b"cd"), 'Output should be (b"ab", b"cd")'

        # Check split file saves to pre_processed folder
        assert (path / "pre_processed" / "test1_data.csv").exists(), \
            'File should exist'
        assert (path / "pre_processed" / "test1_metadata.txt").exists(), \
            'File should exist'
>>>>>>> e3934abc

        # Clean up
        (path / "pre_processed" / "test1_data.csv").unlink()
        (path / "pre_processed" / "test1_metadata.txt").unlink()
        # TODO: this is also problematic
        # (path / "pre_processed").rmdir()

    def test_read_data_to_pandas(self):
        """Test the read_data_to_pandas method"""
        pass

    def test_change_units(self):
        pass

    def test_change_headers(self):
        pass

    def test_remove_unwanted(self):
        pass<|MERGE_RESOLUTION|>--- conflicted
+++ resolved
@@ -2,17 +2,11 @@
 # Tests for the Parser class
 #
 import pbdp
-<<<<<<< HEAD
-import os
-from pathlib import Path
-import unittest
-=======
 from pbdp import segment
 import os
 from pathlib import Path
 import pytest
 
->>>>>>> e3934abc
 
 @pytest.fixture
 def data():
@@ -178,20 +172,6 @@
 
         # Check single file
         files = parser.look_for_files(path / "Maccor.csv")
-<<<<<<< HEAD
-        self.assertEqual(
-            files,
-            [path / "Maccor.csv"],
-        )
-
-        # Check empty file
-        with self.assertRaisesRegex(ValueError, "Empty file"):
-            parser.look_for_files(path / "empty.txt")
-
-        # Check directory
-        files = parser.look_for_files(path)
-        self.assertEqual(len(files), 5)
-=======
         assert files == [path / "Maccor.csv"], 'Files should be as expected'
 
         # Check empty file
@@ -199,17 +179,10 @@
             parser.look_for_files(path / "empty.txt")
         except ValueError as e:
             assert "Empty file" in str(e), 'Empty File should be in Error'
->>>>>>> e3934abc
 
         # Check empty directory
         os.makedirs(path / "empty")
 
-<<<<<<< HEAD
-        with self.assertRaisesRegex(ValueError, "No files"):
-            parser.look_for_files(path / "empty")
-
-        os.removedirs(path / "empty")
-=======
         try:
             parser.look_for_files(path / "empty")
         except ValueError as e:
@@ -249,7 +222,6 @@
         segment.reset_time(data=pulse)
         pulse = segment.segment_data(data, requests=["pulse -10A"])
         segment.find_rest(data=data, segments=pulse)
->>>>>>> e3934abc
 
     def test_convert_xlsx_to_csv(self):
         """Test the convert_xlsx_to_csv method"""
@@ -285,29 +257,6 @@
 
         # Check pre_processed folder does not exist
         # TODO: why is this here?
-<<<<<<< HEAD
-        # self.assertFalse((path / "pre_processed").exists())
-
-        # Check split file works with save first
-        output = parser.split_file(2, path / "test1.csv", "save first")
-        self.assertEqual(output, (b"ab", b"cd"))
-
-        # TODO: why is this here?
-        # Check split file does not save to pre_processed folder
-        # self.assertFalse((path / "pre_processed").exists())
-
-        # Check split file works with save all
-        output = parser.split_file(2, path / "test1.csv", "save all")
-        self.assertEqual(output, (b"ab", b"cd"))
-
-        # Check split file saves to pre_processed folder
-        self.assertTrue(
-            (path / "pre_processed" / "test1_data.csv").exists()
-        )
-        self.assertTrue(
-            (path / "pre_processed" / "test1_metadata.txt").exists()
-        )
-=======
         # assertFalse((path / "pre_processed").exists())
 
         # Check split file works with save first
@@ -327,7 +276,6 @@
             'File should exist'
         assert (path / "pre_processed" / "test1_metadata.txt").exists(), \
             'File should exist'
->>>>>>> e3934abc
 
         # Clean up
         (path / "pre_processed" / "test1_data.csv").unlink()
