[build-system]
requires = [
    "hatchling>=1.6.0",
]
build-backend = "hatchling.build"

[project]
name = "pbdp"
description = "A package for processing experimental data for batteries. Under development."
readme = "README.md"
license = "BSD-3-Clause"
authors = [
    { name = "Alexnadru Pascu, Ferran Brosa Planella, W. Dhammika Widanage, Philip Grylls", email = "Ferran.Brosa-Planella@warwick.ac.uk" },
]
dependencies = [
    "pandas",
    "numpy",
    "chardet",
    "openpyxl",
    "plotly",
    "ipykernel",
    "pyarrow",
    "jupyter_client",
    "jupyter_core",
]
dynamic = [
    "version",
]

[project.optional-dependencies]
dev = [
    "nox",
    "coverage",
    "black",
    "flake8>=3",
    "pytest",
]
docs = [
    "guzzle-sphinx-theme",
    "sphinx>=1.5",
    "sphinx-rtd-theme",
]
deploy = [
    "bump2version"
]

[tool.hatch.version]
path = "pbdp/version.py"

[tool.hatch.build.targets.sdist]
include = [
    "/pbdp",
<<<<<<< HEAD
=======
]

[tool.pytest.ini_options]
filterwarnings = [
    "error",
>>>>>>> e3934abc
]<|MERGE_RESOLUTION|>--- conflicted
+++ resolved
@@ -50,12 +50,9 @@
 [tool.hatch.build.targets.sdist]
 include = [
     "/pbdp",
-<<<<<<< HEAD
-=======
 ]
 
 [tool.pytest.ini_options]
 filterwarnings = [
     "error",
->>>>>>> e3934abc
 ]